--- conflicted
+++ resolved
@@ -17,17 +17,10 @@
 os.environ['CLAUDE_HOOK_CONTEXT'] = '1'
 os.environ['RAG_CLI_SUPPRESS_CONSOLE'] = '1'
 
-# Import path resolution utilities
-from path_utils import setup_sys_path
-from event_validator import EventValidator
-
 # Add project root to path - handle multiple possible locations
 # Could be in .claude/plugins/rag-cli (when synced to Claude Code)
 # or in development directory
 hook_file = Path(__file__).resolve()
-<<<<<<< HEAD
-project_root = setup_sys_path(hook_file)
-=======
 
 # Strategy 1: Check environment variable (most explicit)
 project_root = None
@@ -74,12 +67,10 @@
         )
 
 sys.path.insert(0, str(project_root))
->>>>>>> 214dab34
 
 from src.core.config import get_config
 from src.core.vector_store import get_vector_store
 from src.core.embeddings import get_embedding_generator
-from src.core.async_utils import safe_asyncio_run
 from src.core.retrieval_pipeline import HybridRetriever
 from src.core.claude_code_adapter import get_adapter
 from src.monitoring.logger import get_logger
@@ -99,10 +90,9 @@
 
 
 def check_tcp_server_available() -> bool:
-    """Check if TCP server is available using socket connection.
+    """Check if TCP server is available.
 
     Uses caching to avoid repeated connection attempts within a short time window.
-    Uses direct socket connection for faster health checks than HTTP requests.
 
     Returns:
         True if server is reachable, False otherwise
@@ -115,31 +105,20 @@
     if _tcp_server_available is not None and (current_time - _tcp_check_time) < 30:
         return _tcp_server_available
 
-    # Try to connect to TCP server using socket for better performance
+    # Try to connect to TCP server
     try:
-        import socket
-
-        # Parse host and port from TCP_SERVER_URL (format: http://host:port)
-        url = TCP_SERVER_URL.replace('http://', '').replace('https://', '')
-        if ':' in url:
-            host, port_str = url.rsplit(':', 1)
-            try:
-                port = int(port_str)
-            except ValueError:
-                port = 9999  # Default fallback port
-        else:
-            host = url
-            port = 9999
-
-        # Create socket connection with timeout
-        sock = socket.socket(socket.AF_INET, socket.SOCK_STREAM)
-        sock.settimeout(0.5)
-        result = sock.connect_ex((host, port))
-        sock.close()
-
-        _tcp_server_available = (result == 0)
-        _tcp_check_time = current_time
-        return _tcp_server_available
+        import urllib.request
+        import urllib.error
+
+        req = urllib.request.Request(
+            f"{TCP_SERVER_URL}/api/health",
+            method='GET'
+        )
+
+        with urllib.request.urlopen(req, timeout=0.5) as response:
+            _tcp_server_available = (response.status == 200)
+            _tcp_check_time = current_time
+            return _tcp_server_available
 
     except Exception:
         _tcp_server_available = False
@@ -431,11 +410,6 @@
     start_time = time.time()
     logger.info("Hook execution started", hook="UserPromptSubmit")
 
-    # Validate event structure
-    if not EventValidator.validate_or_log(event, logger, 'UserPromptSubmit'):
-        logger.warning("Invalid event structure, returning unmodified")
-        return event
-
     try:
         # Ensure monitoring services are running (auto-start if needed)
         try:
@@ -512,15 +486,12 @@
                 # Initialize orchestrator
                 orchestrator = AgentOrchestrator()
 
-                # Run async orchestration (safe for hooks in Claude Code)
-                orchestration_result = safe_asyncio_run(
-                    orchestrator.orchestrate(
-                        query=query,
-                        top_k=settings.get("context_limit", 3),
-                        use_cache=True
-                    ),
-                    timeout=settings.get("orchestrator_timeout", 30)
-                )
+                # Run async orchestration
+                orchestration_result = asyncio.run(orchestrator.orchestrate(
+                    query=query,
+                    top_k=settings.get("context_limit", 3),
+                    use_cache=True
+                ))
 
                 # Extract documents from orchestration result
                 if orchestration_result.rag_results:
@@ -655,7 +626,7 @@
 
     except Exception as e:
         logger.error(f"Hook processing failed: {e}")
-        # Return original event on error - don't enhance if exception occurs
+        # Return original event on error
     finally:
         execution_time = (time.time() - start_time) * 1000
         logger.info("Hook execution completed",
